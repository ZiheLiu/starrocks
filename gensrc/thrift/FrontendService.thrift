--- conflicted
+++ resolved
@@ -548,12 +548,9 @@
     4: optional string state;
     // for query statement
     5: optional list<binary> channelBufferList;
-<<<<<<< HEAD
 
     6: optional string resource_group_name;
-=======
     7: optional TAuditStatistics audit_statistics;
->>>>>>> b0c69f0f
 }
 
 struct TIsMethodSupportedRequest {
