// Copyright 2021-present StarRocks, Inc. All rights reserved.
//
// Licensed under the Apache License, Version 2.0 (the "License");
// you may not use this file except in compliance with the License.
// You may obtain a copy of the License at
//
//     https://www.apache.org/licenses/LICENSE-2.0
//
// Unless required by applicable law or agreed to in writing, software
// distributed under the License is distributed on an "AS IS" BASIS,
// WITHOUT WARRANTIES OR CONDITIONS OF ANY KIND, either express or implied.
// See the License for the specific language governing permissions and
// limitations under the License.

package com.starrocks.catalog.constraint;

import com.google.common.base.Joiner;
import com.google.common.base.Strings;
import com.google.common.collect.Lists;
import com.starrocks.analysis.TableName;
import com.starrocks.catalog.Column;
import com.starrocks.catalog.ColumnId;
import com.starrocks.catalog.Table;
import com.starrocks.common.Pair;
import com.starrocks.server.GlobalStateMgr;
import com.starrocks.sql.analyzer.SemanticException;
import com.starrocks.sql.common.MetaUtils;
import org.apache.logging.log4j.LogManager;
import org.apache.logging.log4j.Logger;

import java.util.ArrayList;
import java.util.Arrays;
import java.util.List;
import java.util.Set;
import java.util.stream.Collectors;

// Unique constraint is used to guide optimizer rewrite for now, and is not enforced during ingestion.
// User should guarantee the unique property of data.
// A table may have multi unique constraints.
public class UniqueConstraint extends Constraint {
    private static final Logger LOG = LogManager.getLogger(UniqueConstraint.class);
    private final List<ColumnId> uniqueColumns;

    private final String catalogName;
    private final String dbName;
    private String tableName;

    public UniqueConstraint(String catalogName, String dbName, String tableName, List<ColumnId> uniqueColumns) {
        super(ConstraintType.UNIQUE, TABLE_PROPERTY_CONSTRAINT);
        this.catalogName = catalogName;
        this.dbName = dbName;
        this.tableName = tableName;
        this.uniqueColumns = uniqueColumns;
    }

<<<<<<< HEAD
    // Used for primaryKey/uniqueKey table to create default uniqueConstraints.
    public UniqueConstraint(Table referencedTable, List<ColumnId> uniqueColumns) {
        super(ConstraintType.UNIQUE, TABLE_PROPERTY_CONSTRAINT);
        this.referencedTable = referencedTable;
        this.uniqueColumns = uniqueColumns;
    }

    public List<String> getUniqueColumnNames(Table selfTable) {
        Table targetTable;
        if (referencedTable != null) {
            targetTable = referencedTable;
        // The dbName and tableName may be null if upgraded from older version.
        } else if (!Strings.isNullOrEmpty(dbName) && !Strings.isNullOrEmpty(tableName)) {
=======
    public List<String> getUniqueColumnNames(Table selfTable) {
        Table targetTable;
        if (selfTable.isMaterializedView()) {
>>>>>>> 7b52438e
            targetTable = MetaUtils.getTable(catalogName, dbName, tableName);
        } else {
            targetTable = selfTable;
        }

        List<String> result = new ArrayList<>(uniqueColumns.size());
        for (ColumnId columnId : uniqueColumns) {
            Column column = targetTable.getColumn(columnId);
            if (column == null) {
                LOG.warn("Can not find column by column id: {}, the column may have been dropped", columnId);
                continue;
            }
            result.add(column.getName());
        }
        return result;
    }

    public List<ColumnId> getUniqueColumns() {
        return uniqueColumns;
    }

    // foreignKeys must be in lower case for case-insensitive
    public boolean isMatch(Table parentTable, Set<String> foreignKeys) {
        if (catalogName != null && dbName != null && tableName != null) {
            Table uniqueTable = GlobalStateMgr.getCurrentState().getMetadataMgr().getTable(catalogName, dbName, tableName);
            if (uniqueTable == null) {
                LOG.warn("can not find unique constraint table: {}.{}.{}", catalogName, dbName, tableName);
                return false;
            }
            if (!uniqueTable.equals(parentTable)) {
                return false;
            }
        }
        Set<String> uniqueColumnSet = getUniqueColumnNames(parentTable).stream().map(String::toLowerCase)
                .collect(Collectors.toSet());
        return uniqueColumnSet.equals(foreignKeys);
    }

    public String toString() {
        StringBuilder sb = new StringBuilder();
        if (catalogName != null) {
            sb.append(catalogName).append(".");
        }
        if (dbName != null) {
            sb.append(dbName).append(".");
        }
        if (tableName != null) {
            sb.append(tableName).append(".");
        }
        sb.append(Joiner.on(",").join(getUniqueColumns()));
        return sb.toString();
    }

    public static String getShowCreateTableConstraintDesc(List<UniqueConstraint> constraints, Table selfTable) {
        List<String> constraintStrs = Lists.newArrayList();
        for (UniqueConstraint constraint : constraints) {
            StringBuilder constraintSb = new StringBuilder();
            if (constraint.catalogName != null) {
                constraintSb.append(constraint.catalogName).append(".");
            }
            if (constraint.dbName != null) {
                constraintSb.append(constraint.dbName).append(".");
            }
            if (constraint.tableName != null) {
                constraintSb.append(constraint.tableName).append(".");
            }
            constraintSb.append(Joiner.on(",").join(constraint.getUniqueColumnNames(selfTable)));
            constraintStrs.add(constraintSb.toString());
        }

        return Joiner.on(";").join(constraintStrs);
    }

    public String getCatalogName() {
        return catalogName;
    }

    public String getDbName() {
        return dbName;
    }

    public String getTableName() {
        return tableName;
    }

    public static List<UniqueConstraint> parse(String defaultCatalogName, String defaultDbName,
                                               String defaultTableName, String constraintDescs) {
        if (Strings.isNullOrEmpty(constraintDescs)) {
            return null;
        }
        String[] constraintArray = constraintDescs.split(";");
        List<UniqueConstraint> uniqueConstraints = Lists.newArrayList();
        for (String constraintDesc : constraintArray) {
            if (Strings.isNullOrEmpty(constraintDesc)) {
                continue;
            }
            Pair<TableName, List<String>> descResult = parseUniqueConstraintDesc(
                    defaultCatalogName, defaultDbName, defaultTableName, constraintDesc);
            uniqueConstraints.add(new UniqueConstraint(descResult.first.getCatalog(),
                    descResult.first.getDb(), descResult.first.getTbl(),
                    descResult.second.stream().map(ColumnId::create).collect(Collectors.toList())));
        }
        return uniqueConstraints;
    }

    // result if a pair, the fist value is TableName(catalogName, dbName, tableName), the second value is columns
    public static Pair<TableName, List<String>> parseUniqueConstraintDesc(String defaultCatalogName, String defaultDbName,
                                                                          String defaultTableName, String constraintDesc) {
        String[] uniqueColumns = constraintDesc.split(",");
        List<String> columnNames = Arrays.stream(uniqueColumns).map(String::trim).collect(Collectors.toList());
        String catalogName = null;
        String dbName = null;
        String tableName = null;
        List<String> uniqueConstraintColumns = Lists.newArrayList();
        for (String columnName : columnNames) {
            String[] parts = columnName.split("\\.");
            if (parts.length == 1) {
                uniqueConstraintColumns.add(parts[0]);
            } else if (parts.length == 2) {
                if (tableName != null && !tableName.equals(parts[0])) {
                    throw new SemanticException("unique constraint column should be in same table");
                }
                tableName = parts[0];
                uniqueConstraintColumns.add(parts[1]);
            } else if (parts.length == 3) {
                if (dbName != null && !dbName.equals(parts[0])) {
                    throw new SemanticException("unique constraint column should be in same table");
                }
                if (tableName != null && !tableName.equals(parts[1])) {
                    throw new SemanticException("unique constraint column should be in same table");
                }
                dbName = parts[0];
                tableName = parts[1];
                uniqueConstraintColumns.add(parts[2]);
            } else if (parts.length == 4) {
                if (catalogName != null && !catalogName.equals(parts[0])) {
                    throw new SemanticException("unique constraint column should be in same table");
                }
                if (dbName != null && !dbName.equals(parts[1])) {
                    throw new SemanticException("unique constraint column should be in same table");
                }
                if (tableName != null && !tableName.equals(parts[2])) {
                    throw new SemanticException("unique constraint column should be in same table");
                }
                catalogName = parts[0];
                dbName = parts[1];
                tableName = parts[2];
                uniqueConstraintColumns.add(parts[3]);
            } else {
                throw new SemanticException("invalid unique constraint" + columnName);
            }
        }

        if (catalogName == null) {
            catalogName = defaultCatalogName;
        }
        if (dbName == null) {
            dbName = defaultDbName;
        }
        if (tableName == null) {
            tableName = defaultTableName;
        }

        return Pair.create(new TableName(catalogName, dbName, tableName), uniqueConstraintColumns);
    }

    public void onTableRename(Table newTable, String oldTableName) {
        LOG.info("UniqueConstraint onTableRename: {} -> {}", oldTableName, newTable.getName());
        if (this.tableName.equals(oldTableName)) {
            this.tableName = newTable.getName();
        } else {
            LOG.warn("UniqueConstraint onTableRename: old table name not match, old: {}, new: {}",
                    oldTableName, newTable.getName());
        }
    }
}<|MERGE_RESOLUTION|>--- conflicted
+++ resolved
@@ -53,25 +53,9 @@
         this.uniqueColumns = uniqueColumns;
     }
 
-<<<<<<< HEAD
-    // Used for primaryKey/uniqueKey table to create default uniqueConstraints.
-    public UniqueConstraint(Table referencedTable, List<ColumnId> uniqueColumns) {
-        super(ConstraintType.UNIQUE, TABLE_PROPERTY_CONSTRAINT);
-        this.referencedTable = referencedTable;
-        this.uniqueColumns = uniqueColumns;
-    }
-
-    public List<String> getUniqueColumnNames(Table selfTable) {
-        Table targetTable;
-        if (referencedTable != null) {
-            targetTable = referencedTable;
-        // The dbName and tableName may be null if upgraded from older version.
-        } else if (!Strings.isNullOrEmpty(dbName) && !Strings.isNullOrEmpty(tableName)) {
-=======
     public List<String> getUniqueColumnNames(Table selfTable) {
         Table targetTable;
         if (selfTable.isMaterializedView()) {
->>>>>>> 7b52438e
             targetTable = MetaUtils.getTable(catalogName, dbName, tableName);
         } else {
             targetTable = selfTable;
